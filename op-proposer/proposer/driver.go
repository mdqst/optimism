--- conflicted
+++ resolved
@@ -5,11 +5,6 @@
 	"errors"
 	"fmt"
 	"math/big"
-<<<<<<< HEAD
-	_ "net/http/pprof"
-	"os/exec"
-=======
->>>>>>> 5b7d2b98
 	"sync"
 	"time"
 
@@ -233,12 +228,7 @@
 		From:    l.Txmgr.From(),
 		Context: cCtx,
 	}
-<<<<<<< HEAD
-	// ZTODO: Add span batch logic here to decide whether it's time to propose.
-	nextCheckpointBlock, err := l.l2ooContract.NextBlockNumber(callOpts)
-=======
 	nextCheckpointBlockBig, err := l.l2ooContract.NextBlockNumber(callOpts)
->>>>>>> 5b7d2b98
 	if err != nil {
 		return nil, false, fmt.Errorf("querying next block number: %w", err)
 	}
@@ -326,23 +316,18 @@
 }
 
 // ProposeL2OutputTxData creates the transaction data for the ProposeL2Output function
-func (l *L2OutputSubmitter) ProposeL2OutputTxData(output *eth.OutputResponse, proof []byte) ([]byte, error) {
-	return proposeL2OutputTxData(l.l2ooABI, output, proof)
+func (l *L2OutputSubmitter) ProposeL2OutputTxData(output *eth.OutputResponse) ([]byte, error) {
+	return proposeL2OutputTxData(l.l2ooABI, output)
 }
 
 // proposeL2OutputTxData creates the transaction data for the ProposeL2Output function
-func proposeL2OutputTxData(abi *abi.ABI, output *eth.OutputResponse, proof []byte) ([]byte, error) {
+func proposeL2OutputTxData(abi *abi.ABI, output *eth.OutputResponse) ([]byte, error) {
 	return abi.Pack(
 		"proposeL2Output",
 		output.OutputRoot,
 		new(big.Int).SetUint64(output.BlockRef.Number),
 		output.Status.CurrentL1.Hash,
-		new(big.Int).SetUint64(output.Status.CurrentL1.Number),
-		proof)
-}
-
-func (l *L2OutputSubmitter) CheckpointBlockHashTxData(blockNumber uint64, blockHash common.Hash) ([]byte, error) {
-	return l.l2ooABI.Pack("checkpointBlockHash", new(big.Int).SetUint64(blockNumber), blockHash)
+		new(big.Int).SetUint64(output.Status.CurrentL1.Number))
 }
 
 func (l *L2OutputSubmitter) ProposeL2OutputDGFTxData(output *eth.OutputResponse) ([]byte, *big.Int, error) {
@@ -391,7 +376,7 @@
 }
 
 // sendTransaction creates & sends transactions through the underlying transaction manager.
-func (l *L2OutputSubmitter) sendTransaction(ctx context.Context, output *eth.OutputResponse, proof []byte) error {
+func (l *L2OutputSubmitter) sendTransaction(ctx context.Context, output *eth.OutputResponse) error {
 	err := l.waitForL1Head(ctx, output.Status.HeadL1.Number+1)
 	if err != nil {
 		return err
@@ -414,7 +399,7 @@
 			return err
 		}
 	} else {
-		data, err := l.ProposeL2OutputTxData(output, proof)
+		data, err := l.ProposeL2OutputTxData(output)
 		if err != nil {
 			return err
 		}
@@ -437,31 +422,6 @@
 			"l1blockhash", output.Status.CurrentL1.Hash)
 	}
 	return nil
-}
-
-// sendTransaction creates & sends transactions through the underlying transaction manager.
-func (l *L2OutputSubmitter) sendCheckpointTransaction(ctx context.Context, blockNumber uint64, blockHash common.Hash) (uint64, common.Hash, error) {
-	var receipt *types.Receipt
-	data, err := l.CheckpointBlockHashTxData(blockNumber, blockHash)
-	if err != nil {
-		return 0, common.Hash{}, err
-	}
-	receipt, err = l.Txmgr.Send(ctx, txmgr.TxCandidate{
-		TxData:   data,
-		To:       l.Cfg.L2OutputOracleAddr,
-		GasLimit: 0,
-	})
-	if err != nil {
-		return 0, common.Hash{}, err
-	}
-
-	if receipt.Status == types.ReceiptStatusFailed {
-		l.Log.Error("checkpoint blockhash tx successfully published but reverted", "tx_hash", receipt.TxHash)
-	} else {
-		l.Log.Info("checkpoint blockhash tx successfully published",
-			"tx_hash", receipt.TxHash)
-	}
-	return blockNumber, blockHash, nil
 }
 
 // loop is responsible for creating & submitting the next outputs
@@ -530,21 +490,7 @@
 				continue
 			}
 
-			blockNumber, blockHash, err := l.checkpointBlockHash(ctx)
-			if err != nil {
-				l.Log.Error("failed to checkpoint block hash", "err", err)
-				break
-			}
-
-			// ZTODO: Replace this with the actual ZKVM call (confirm it's blocking and will wait).
-			cmd := exec.Command("ls", "-l", fmt.Sprintf("%d", blockNumber), fmt.Sprintf("%d", blockHash))
-			proof, err := cmd.Output()
-			if err != nil {
-				l.Log.Error("zkvm failed", err)
-				break
-			}
-
-			l.proposeOutput(ctx, output, proof)
+			l.proposeOutput(ctx, output)
 		case <-l.done:
 			return
 		}
@@ -583,42 +529,24 @@
 				}
 			}
 
-			l.proposeOutput(ctx, output, nil)
+			l.proposeOutput(ctx, output)
 		case <-l.done:
 			return
 		}
 	}
 }
 
-func (l *L2OutputSubmitter) proposeOutput(ctx context.Context, output *eth.OutputResponse, proof []byte) {
+func (l *L2OutputSubmitter) proposeOutput(ctx context.Context, output *eth.OutputResponse) {
 	cCtx, cancel := context.WithTimeout(ctx, 10*time.Minute)
 	defer cancel()
 
-	if err := l.sendTransaction(cCtx, output, proof); err != nil {
+	if err := l.sendTransaction(cCtx, output); err != nil {
 		l.Log.Error("Failed to send proposal transaction",
 			"err", err,
 			"l1blocknum", output.Status.CurrentL1.Number,
 			"l1blockhash", output.Status.CurrentL1.Hash,
-			"l1head", output.Status.HeadL1.Number,
-			"proof", proof)
+			"l1head", output.Status.HeadL1.Number)
 		return
 	}
 	l.Metr.RecordL2BlocksProposed(output.BlockRef)
-}
-
-func (l *L2OutputSubmitter) checkpointBlockHash(ctx context.Context) (uint64, common.Hash, error) {
-	cCtx, cancel := context.WithTimeout(ctx, 10*time.Minute)
-	defer cancel()
-
-	blockNumber, err := l.Txmgr.BlockNumber(cCtx)
-	if err != nil {
-		return 0, common.Hash{}, err
-	}
-	header, err := l.Txmgr.BlockHeader(cCtx)
-	if err != nil {
-		return 0, common.Hash{}, err
-	}
-	blockHash := header.Hash()
-
-	return l.sendCheckpointTransaction(cCtx, blockNumber, blockHash)
 }